--- conflicted
+++ resolved
@@ -1,274 +1,267 @@
-#pragma once
-#include <vector>
-#include <cstdint>
-#include <string>
-
-#include "../config.hpp"
-#include "../debug/logger.hpp"
-#include "cpu_registers.hpp"  // New extended register architecture
-#include "device_manager.hpp"
-
-using Logging::Logger;
-using VirtComp_Registers::Register;
-using VirtComp_Registers::TOTAL_REGISTERS;
-
-// CPU Operation Modes
-enum class CPUMode : uint8_t {
-    MODE_32BIT = 0,     // 32-bit mode (legacy compatibility)
-    MODE_64BIT = 1      // 64-bit mode (extended operations)
-};
-
-enum class Opcode : uint8_t {
-    NOP = 0x00,         // No operation
-    LOAD_IMM = 0x01,    // Load immediate value into reg
-    ADD = 0x02,         // Add reg1, reg2
-    SUB = 0x03,         // Subtract reg1, reg2
-    MOV = 0x04,         // Move reg1, reg2 (reg1 = reg2)
-    JMP = 0x05,         // Jump to address
-    LOAD = 0x06,        // Load value from memory to reg
-    STORE = 0x07,       // Store value from reg to memory
-
-    PUSH = 0x08,        // Push reg onto stack
-    POP = 0x09,         // Pop value from stack to reg
-    CMP = 0x0A,         // Compare reg1, reg2
-
-    JZ  = 0x0B,         // Jump if zero flag set
-    JNZ = 0x0C,         // Jump if zero flag not set
-    JS  = 0x0D,         // Jump if sign flag set
-    JNS = 0x0E,         // Jump if sign flag not set
-    JC  = 0x0F,         // Jump if carry flag set
-    JNC = 0x22,         // Jump if carry flag not set
-    JO  = 0x23,         // Jump if overflow flag set
-    JNO = 0x24,         // Jump if overflow flag not set
-<<<<<<< HEAD
-=======
-    JG  = 0x25,         // Jump if greater (signed)
-    JL  = 0x26,         // Jump if less (signed)
-    JGE = 0x27,         // Jump if greater or equal (signed)
-    JLE = 0x28,         // Jump if less or equal (signed)
->>>>>>> a069c498
-
-    MUL = 0x10,         // Multiply reg1, reg2
-    DIV = 0x11,         // Divide reg1, reg2
-    INC = 0x12,         // Increment reg
-    DEC = 0x13,         // Decrement reg
-    AND = 0x14,         // Bitwise AND reg1, reg2
-    OR  = 0x15,         // Bitwise OR reg1, reg2
-    XOR = 0x16,         // Bitwise XOR reg1, reg2
-    NOT = 0x17,         // Bitwise NOT reg
-    SHL = 0x18,         // Shift Left reg, imm
-    SHR = 0x19,         // Shift Right reg, imm
-    CALL = 0x1A,        // Call subroutine
-    RET  = 0x1B,        // Return from subroutine
-    PUSH_ARG = 0x1C,    // Push argument onto stack
-    POP_ARG  = 0x1D,    // Pop argument from stack
-    PUSH_FLAG = 0x1E,   // Push flags onto stack
-    POP_FLAG  = 0x1F,   // Pop flags from stack
-
-    LEA = 0x20,         // Load Effective Address - load address into register
-    SWAP = 0x21,        // Swap - swap values between register and memory
-
-    IN = 0x30,          // Input from port/device to register
-    OUT = 0x31,         // Output from register to port/device
-    INB = 0x32,         // Input byte from port/device to register
-    OUTB = 0x33,        // Output byte from register to port/device
-    INW = 0x34,         // Input word from port/device to register
-    OUTW = 0x35,        // Output word from register to port/device
-    INL = 0x36,         // Input long from port/device to register
-    OUTL = 0x37,        // Output long from register to port/device
-    INSTR = 0x38,       // Input instruction from port/device to register
-    OUTSTR = 0x39,      // Output string from register to port/device
-
-    DB = 0x40,          // Define byte
-
-    // Extended 64-bit Register Operations (0x50-0x6F range)
-    ADD64 = 0x50,       // 64-bit Add reg1, reg2
-    SUB64 = 0x51,       // 64-bit Subtract reg1, reg2
-    MOV64 = 0x52,       // 64-bit Move reg1, reg2 (reg1 = reg2)
-    LOAD_IMM64 = 0x53,  // Load 64-bit immediate value into reg
-    MUL64 = 0x54,       // 64-bit Multiply reg1, reg2
-    DIV64 = 0x55,       // 64-bit Divide reg1, reg2
-    AND64 = 0x56,       // 64-bit Bitwise AND reg1, reg2
-    OR64 = 0x57,        // 64-bit Bitwise OR reg1, reg2
-    XOR64 = 0x58,       // 64-bit Bitwise XOR reg1, reg2
-    NOT64 = 0x59,       // 64-bit Bitwise NOT reg
-    SHL64 = 0x5A,       // 64-bit Shift Left reg, imm
-    SHR64 = 0x5B,       // 64-bit Shift Right reg, imm
-    CMP64 = 0x5C,       // 64-bit Compare reg1, reg2
-    INC64 = 0x5D,       // 64-bit Increment reg
-    DEC64 = 0x5E,       // 64-bit Decrement reg
-
-    // Extended Register Set Operations (0x60-0x6F range)
-    MOVEX = 0x60,       // Move between extended registers (R8-R15)
-    ADDEX = 0x61,       // Add with extended registers
-    SUBEX = 0x62,       // Subtract with extended registers
-    MULEX = 0x63,       // Multiply with extended registers
-    DIVEX = 0x64,       // Divide with extended registers
-    CMPEX = 0x65,       // Compare with extended registers
-    LOADEX = 0x66,      // Load from memory to extended register
-    STOREX = 0x67,      // Store from extended register to memory
-    PUSHEX = 0x68,      // Push extended register onto stack
-    POPEX = 0x69,       // Pop from stack to extended register
-
-    // CPU Mode Control Operations (0x70-0x7F range)
-    MODE32 = 0x70,      // Switch to 32-bit mode
-    MODE64 = 0x71,      // Switch to 64-bit mode
-    MODECMP = 0x72,     // Compare current mode with operand
-    MODEFLAG = 0x73,    // Set mode flag in RFLAGS register
-
-    HALT = 0xFF         // Halt execution
-};
-
-class CPU {
-public:
-    CPU(size_t memory_size = 0); // 0 means use default size
-    static CPU create_test_cpu(); // Factory method for test compatibility
-    ~CPU();
-
-    void reset();
-    void execute(const std::vector<uint8_t>& program);
-    void run(const std::vector<uint8_t>& program); // resets and runs whole program
-    bool step(const std::vector<uint8_t>& program); // executes one instruction, returns false if halted or error
-    void print_state(const std::string& info) const;
-    void print_registers() const;
-    void print_extended_registers() const; // Show all 50 registers
-    void print_register_update(Register reg, uint64_t old_value, uint64_t new_value) const; // Print register change message
-    void print_memory(std::size_t start = 0, std::size_t end = 0x20) const; // Print first 32 bytes by default
-
-    // Memory management
-    size_t get_memory_size() const { return memory.size(); }
-    void resize_memory(size_t new_size); // Dynamic memory resizing
-
-    // CPU Mode Management (x32/x64 support)
-    CPUMode get_cpu_mode() const { return cpu_mode; }
-    void set_cpu_mode(CPUMode mode) {
-        cpu_mode = mode;
-        Logger::instance().info() << fmt::format(
-            "CPU mode switched to {}-bit",
-            (mode == CPUMode::MODE_64BIT) ? 64 : 32) << std::endl;
-    }
-    bool is_64bit_mode() const { return cpu_mode == CPUMode::MODE_64BIT; }
-    bool is_32bit_mode() const { return cpu_mode == CPUMode::MODE_32BIT; }
-
-    // Mode-aware register operations
-    uint64_t get_register_mode_aware(Register reg) const {
-        if (is_32bit_mode()) {
-            return get_register_32(reg); // Return only lower 32 bits in 32-bit mode
-        }
-        return get_register_64(reg); // Return full 64 bits in 64-bit mode
-    }
-
-    void set_register_mode_aware(Register reg, uint64_t value) {
-        if (is_32bit_mode()) {
-            set_register_32(reg, static_cast<uint32_t>(value)); // Only set lower 32 bits
-        } else {
-            set_register_64(reg, value); // Set full 64 bits
-        }
-    }
-
-    // Get effective register size based on current mode
-    size_t get_register_size() const {
-        return is_64bit_mode() ? 8 : 4; // 8 bytes for 64-bit, 4 bytes for 32-bit
-    }
-
-    // Extended register access (64-bit registers)
-    uint64_t get_register(Register reg) const;
-    void set_register(Register reg, uint64_t value);
-
-    // Enhanced register operations with size specification
-    uint64_t get_register_64(Register reg) const { return get_register(reg); }
-    uint32_t get_register_32(Register reg) const { return static_cast<uint32_t>(get_register(reg)); }
-    uint16_t get_register_16(Register reg) const { return static_cast<uint16_t>(get_register(reg)); }
-    uint8_t get_register_8(Register reg) const { return static_cast<uint8_t>(get_register(reg)); }
-
-    void set_register_64(Register reg, uint64_t value) { set_register(reg, value); }
-    void set_register_32(Register reg, uint32_t value) {
-        // Preserve upper 32 bits when setting lower 32 bits
-        uint64_t current = get_register(reg);
-        set_register(reg, (current & 0xFFFFFFFF00000000ULL) | value);
-    }
-    void set_register_16(Register reg, uint16_t value) {
-        // Preserve upper 48 bits when setting lower 16 bits
-        uint64_t current = get_register(reg);
-        set_register(reg, (current & 0xFFFFFFFFFFFF0000ULL) | value);
-    }
-    void set_register_8(Register reg, uint8_t value) {
-        // Preserve upper 56 bits when setting lower 8 bits
-        uint64_t current = get_register(reg);
-        set_register(reg, (current & 0xFFFFFFFFFFFFFF00ULL) | value);
-    }
-
-    // Extended register validation
-    bool is_valid_register(Register reg) const {
-        return static_cast<size_t>(reg) < TOTAL_REGISTERS;
-    }
-    bool is_extended_register(Register reg) const {
-        auto index = static_cast<size_t>(reg);
-        return index >= 8 && index < 16; // R8-R15
-    }
-
-    // Register name support for debugging
-    std::string get_register_name(Register reg) const;
-
-    // Legacy register access (for backward compatibility)
-    const std::vector<uint32_t>& get_registers() const { return legacy_registers; }
-    std::vector<uint32_t>& get_registers() { return legacy_registers; } // Non-const version for opcodes
-
-    std::vector<uint8_t>& get_memory() { return memory; }
-    uint32_t get_flags() const { return static_cast<uint32_t>(registers[static_cast<size_t>(Register::RFLAGS)]); }
-    void set_flags(uint32_t value) { registers[static_cast<size_t>(Register::RFLAGS)] = value; }
-    uint32_t get_pc() const { return static_cast<uint32_t>(registers[static_cast<size_t>(Register::RIP)]); }
-    uint32_t get_sp() const { return static_cast<uint32_t>(registers[static_cast<size_t>(Register::RSP)]); }
-    uint32_t get_fp() const { return static_cast<uint32_t>(registers[static_cast<size_t>(Register::RBP)]); }
-    int get_arg_offset() const { return arg_offset; }
-    void set_arg_offset(int value) { arg_offset = value; }
-
-    void set_pc(uint32_t value) { registers[static_cast<size_t>(Register::RIP)] = value; }
-    void set_sp(uint32_t value) { registers[static_cast<size_t>(Register::RSP)] = value; }
-    void set_fp(uint32_t value) { registers[static_cast<size_t>(Register::RBP)] = value; }
-
-    uint8_t fetch_operand();
-    void write_mem32(uint32_t addr, uint32_t value);
-    uint32_t read_mem32(uint32_t addr) const;
-
-    void print_stack_frame(const std::string& label) const;
-
-    uint32_t get_last_accessed_addr() const { return last_accessed_addr; }
-    uint32_t get_last_modified_addr() const { return last_modified_addr; }
-
-    // I/O operations for opcode handlers
-    uint8_t read_port(uint8_t port) { return readPort(port); }
-    void write_port(uint8_t port, uint8_t value) { writePort(port, value); }
-    std::string read_port_string(uint8_t port, uint8_t maxLength = 255) { return readPortString(port, maxLength); }
-    void write_port_string(uint8_t port, const std::string& str) { writePortString(port, str); }
-
-    // Additional I/O methods for word and dword operations
-    uint16_t read_port_word(uint8_t port) { return vhw::DeviceManager::instance().readPortWord(port); }
-    void write_port_word(uint8_t port, uint16_t value) { vhw::DeviceManager::instance().writePortWord(port, value); }
-    uint32_t read_port_dword(uint8_t port) { return vhw::DeviceManager::instance().readPortDWord(port); }
-    void write_port_dword(uint8_t port, uint32_t value) { vhw::DeviceManager::instance().writePortDWord(port, value); }
-
-private:
-    // CPU operation mode (32-bit or 64-bit)
-    CPUMode cpu_mode;
-
-    // Extended 64-bit register array (50 registers total)
-    std::vector<uint64_t> registers;
-
-    // Legacy 32-bit register compatibility layer
-    std::vector<uint32_t> legacy_registers;
-
-    std::vector<uint8_t> memory;
-    int arg_offset; // Offset for arguments
-    mutable uint32_t last_accessed_addr = static_cast<uint32_t>(-1);
-    uint32_t last_modified_addr = static_cast<uint32_t>(-1);
-
-    // Internal register synchronization
-    void sync_legacy_registers();
-    void sync_from_legacy_registers();
-
-    uint8_t readPort(uint8_t port);
-    void writePort(uint8_t port, uint8_t value);
-    std::string readPortString(uint8_t port, uint8_t maxLength = 255);
-    void writePortString(uint8_t port, const std::string& str);
+#pragma once
+#include <vector>
+#include <cstdint>
+#include <string>
+
+#include "../config.hpp"
+#include "../debug/logger.hpp"
+#include "cpu_registers.hpp"  // New extended register architecture
+#include "device_manager.hpp"
+
+using Logging::Logger;
+using VirtComp_Registers::Register;
+using VirtComp_Registers::TOTAL_REGISTERS;
+
+// CPU Operation Modes
+enum class CPUMode : uint8_t {
+    MODE_32BIT = 0,     // 32-bit mode (legacy compatibility)
+    MODE_64BIT = 1      // 64-bit mode (extended operations)
+};
+
+enum class Opcode : uint8_t {
+    NOP = 0x00,         // No operation
+    LOAD_IMM = 0x01,    // Load immediate value into reg
+    ADD = 0x02,         // Add reg1, reg2
+    SUB = 0x03,         // Subtract reg1, reg2
+    MOV = 0x04,         // Move reg1, reg2 (reg1 = reg2)
+    JMP = 0x05,         // Jump to address
+    LOAD = 0x06,        // Load value from memory to reg
+    STORE = 0x07,       // Store value from reg to memory
+
+    PUSH = 0x08,        // Push reg onto stack
+    POP = 0x09,         // Pop value from stack to reg
+    CMP = 0x0A,         // Compare reg1, reg2
+
+    JZ  = 0x0B,         // Jump if zero flag set
+    JNZ = 0x0C,         // Jump if zero flag not set
+    JS  = 0x0D,         // Jump if sign flag set
+    JNS = 0x0E,         // Jump if sign flag not set
+    JC  = 0x0F,         // Jump if carry flag set
+    JNC = 0x22,         // Jump if carry flag not set
+    JO  = 0x23,         // Jump if overflow flag set
+    JNO = 0x24,         // Jump if overflow flag not set
+
+    MUL = 0x10,         // Multiply reg1, reg2
+    DIV = 0x11,         // Divide reg1, reg2
+    INC = 0x12,         // Increment reg
+    DEC = 0x13,         // Decrement reg
+    AND = 0x14,         // Bitwise AND reg1, reg2
+    OR  = 0x15,         // Bitwise OR reg1, reg2
+    XOR = 0x16,         // Bitwise XOR reg1, reg2
+    NOT = 0x17,         // Bitwise NOT reg
+    SHL = 0x18,         // Shift Left reg, imm
+    SHR = 0x19,         // Shift Right reg, imm
+    CALL = 0x1A,        // Call subroutine
+    RET  = 0x1B,        // Return from subroutine
+    PUSH_ARG = 0x1C,    // Push argument onto stack
+    POP_ARG  = 0x1D,    // Pop argument from stack
+    PUSH_FLAG = 0x1E,   // Push flags onto stack
+    POP_FLAG  = 0x1F,   // Pop flags from stack
+
+    LEA = 0x20,         // Load Effective Address - load address into register
+    SWAP = 0x21,        // Swap - swap values between register and memory
+
+    IN = 0x30,          // Input from port/device to register
+    OUT = 0x31,         // Output from register to port/device
+    INB = 0x32,         // Input byte from port/device to register
+    OUTB = 0x33,        // Output byte from register to port/device
+    INW = 0x34,         // Input word from port/device to register
+    OUTW = 0x35,        // Output word from register to port/device
+    INL = 0x36,         // Input long from port/device to register
+    OUTL = 0x37,        // Output long from register to port/device
+    INSTR = 0x38,       // Input instruction from port/device to register
+    OUTSTR = 0x39,      // Output string from register to port/device
+
+    DB = 0x40,          // Define byte
+
+    // Extended 64-bit Register Operations (0x50-0x6F range)
+    ADD64 = 0x50,       // 64-bit Add reg1, reg2
+    SUB64 = 0x51,       // 64-bit Subtract reg1, reg2
+    MOV64 = 0x52,       // 64-bit Move reg1, reg2 (reg1 = reg2)
+    LOAD_IMM64 = 0x53,  // Load 64-bit immediate value into reg
+    MUL64 = 0x54,       // 64-bit Multiply reg1, reg2
+    DIV64 = 0x55,       // 64-bit Divide reg1, reg2
+    AND64 = 0x56,       // 64-bit Bitwise AND reg1, reg2
+    OR64 = 0x57,        // 64-bit Bitwise OR reg1, reg2
+    XOR64 = 0x58,       // 64-bit Bitwise XOR reg1, reg2
+    NOT64 = 0x59,       // 64-bit Bitwise NOT reg
+    SHL64 = 0x5A,       // 64-bit Shift Left reg, imm
+    SHR64 = 0x5B,       // 64-bit Shift Right reg, imm
+    CMP64 = 0x5C,       // 64-bit Compare reg1, reg2
+    INC64 = 0x5D,       // 64-bit Increment reg
+    DEC64 = 0x5E,       // 64-bit Decrement reg
+
+    // Extended Register Set Operations (0x60-0x6F range)
+    MOVEX = 0x60,       // Move between extended registers (R8-R15)
+    ADDEX = 0x61,       // Add with extended registers
+    SUBEX = 0x62,       // Subtract with extended registers
+    MULEX = 0x63,       // Multiply with extended registers
+    DIVEX = 0x64,       // Divide with extended registers
+    CMPEX = 0x65,       // Compare with extended registers
+    LOADEX = 0x66,      // Load from memory to extended register
+    STOREX = 0x67,      // Store from extended register to memory
+    PUSHEX = 0x68,      // Push extended register onto stack
+    POPEX = 0x69,       // Pop from stack to extended register
+
+    // CPU Mode Control Operations (0x70-0x7F range)
+    MODE32 = 0x70,      // Switch to 32-bit mode
+    MODE64 = 0x71,      // Switch to 64-bit mode
+    MODECMP = 0x72,     // Compare current mode with operand
+    MODEFLAG = 0x73,    // Set mode flag in RFLAGS register
+
+    HALT = 0xFF         // Halt execution
+};
+
+class CPU {
+public:
+    CPU(size_t memory_size = 0); // 0 means use default size
+    static CPU create_test_cpu(); // Factory method for test compatibility
+    ~CPU();
+
+    void reset();
+    void execute(const std::vector<uint8_t>& program);
+    void run(const std::vector<uint8_t>& program); // resets and runs whole program
+    bool step(const std::vector<uint8_t>& program); // executes one instruction, returns false if halted or error
+    void print_state(const std::string& info) const;
+    void print_registers() const;
+    void print_extended_registers() const; // Show all 50 registers
+    void print_register_update(Register reg, uint64_t old_value, uint64_t new_value) const; // Print register change message
+    void print_memory(std::size_t start = 0, std::size_t end = 0x20) const; // Print first 32 bytes by default
+
+    // Memory management
+    size_t get_memory_size() const { return memory.size(); }
+    void resize_memory(size_t new_size); // Dynamic memory resizing
+
+    // CPU Mode Management (x32/x64 support)
+    CPUMode get_cpu_mode() const { return cpu_mode; }
+    void set_cpu_mode(CPUMode mode) {
+        cpu_mode = mode;
+        Logger::instance().info() << fmt::format(
+            "CPU mode switched to {}-bit",
+            (mode == CPUMode::MODE_64BIT) ? 64 : 32) << std::endl;
+    }
+    bool is_64bit_mode() const { return cpu_mode == CPUMode::MODE_64BIT; }
+    bool is_32bit_mode() const { return cpu_mode == CPUMode::MODE_32BIT; }
+
+    // Mode-aware register operations
+    uint64_t get_register_mode_aware(Register reg) const {
+        if (is_32bit_mode()) {
+            return get_register_32(reg); // Return only lower 32 bits in 32-bit mode
+        }
+        return get_register_64(reg); // Return full 64 bits in 64-bit mode
+    }
+
+    void set_register_mode_aware(Register reg, uint64_t value) {
+        if (is_32bit_mode()) {
+            set_register_32(reg, static_cast<uint32_t>(value)); // Only set lower 32 bits
+        } else {
+            set_register_64(reg, value); // Set full 64 bits
+        }
+    }
+
+    // Get effective register size based on current mode
+    size_t get_register_size() const {
+        return is_64bit_mode() ? 8 : 4; // 8 bytes for 64-bit, 4 bytes for 32-bit
+    }
+
+    // Extended register access (64-bit registers)
+    uint64_t get_register(Register reg) const;
+    void set_register(Register reg, uint64_t value);
+
+    // Enhanced register operations with size specification
+    uint64_t get_register_64(Register reg) const { return get_register(reg); }
+    uint32_t get_register_32(Register reg) const { return static_cast<uint32_t>(get_register(reg)); }
+    uint16_t get_register_16(Register reg) const { return static_cast<uint16_t>(get_register(reg)); }
+    uint8_t get_register_8(Register reg) const { return static_cast<uint8_t>(get_register(reg)); }
+
+    void set_register_64(Register reg, uint64_t value) { set_register(reg, value); }
+    void set_register_32(Register reg, uint32_t value) {
+        // Preserve upper 32 bits when setting lower 32 bits
+        uint64_t current = get_register(reg);
+        set_register(reg, (current & 0xFFFFFFFF00000000ULL) | value);
+    }
+    void set_register_16(Register reg, uint16_t value) {
+        // Preserve upper 48 bits when setting lower 16 bits
+        uint64_t current = get_register(reg);
+        set_register(reg, (current & 0xFFFFFFFFFFFF0000ULL) | value);
+    }
+    void set_register_8(Register reg, uint8_t value) {
+        // Preserve upper 56 bits when setting lower 8 bits
+        uint64_t current = get_register(reg);
+        set_register(reg, (current & 0xFFFFFFFFFFFFFF00ULL) | value);
+    }
+
+    // Extended register validation
+    bool is_valid_register(Register reg) const {
+        return static_cast<size_t>(reg) < TOTAL_REGISTERS;
+    }
+    bool is_extended_register(Register reg) const {
+        auto index = static_cast<size_t>(reg);
+        return index >= 8 && index < 16; // R8-R15
+    }
+
+    // Register name support for debugging
+    std::string get_register_name(Register reg) const;
+
+    // Legacy register access (for backward compatibility)
+    const std::vector<uint32_t>& get_registers() const { return legacy_registers; }
+    std::vector<uint32_t>& get_registers() { return legacy_registers; } // Non-const version for opcodes
+
+    std::vector<uint8_t>& get_memory() { return memory; }
+    uint32_t get_flags() const { return static_cast<uint32_t>(registers[static_cast<size_t>(Register::RFLAGS)]); }
+    void set_flags(uint32_t value) { registers[static_cast<size_t>(Register::RFLAGS)] = value; }
+    uint32_t get_pc() const { return static_cast<uint32_t>(registers[static_cast<size_t>(Register::RIP)]); }
+    uint32_t get_sp() const { return static_cast<uint32_t>(registers[static_cast<size_t>(Register::RSP)]); }
+    uint32_t get_fp() const { return static_cast<uint32_t>(registers[static_cast<size_t>(Register::RBP)]); }
+    int get_arg_offset() const { return arg_offset; }
+    void set_arg_offset(int value) { arg_offset = value; }
+
+    void set_pc(uint32_t value) { registers[static_cast<size_t>(Register::RIP)] = value; }
+    void set_sp(uint32_t value) { registers[static_cast<size_t>(Register::RSP)] = value; }
+    void set_fp(uint32_t value) { registers[static_cast<size_t>(Register::RBP)] = value; }
+
+    uint8_t fetch_operand();
+    void write_mem32(uint32_t addr, uint32_t value);
+    uint32_t read_mem32(uint32_t addr) const;
+
+    void print_stack_frame(const std::string& label) const;
+
+    uint32_t get_last_accessed_addr() const { return last_accessed_addr; }
+    uint32_t get_last_modified_addr() const { return last_modified_addr; }
+
+    // I/O operations for opcode handlers
+    uint8_t read_port(uint8_t port) { return readPort(port); }
+    void write_port(uint8_t port, uint8_t value) { writePort(port, value); }
+    std::string read_port_string(uint8_t port, uint8_t maxLength = 255) { return readPortString(port, maxLength); }
+    void write_port_string(uint8_t port, const std::string& str) { writePortString(port, str); }
+
+    // Additional I/O methods for word and dword operations
+    uint16_t read_port_word(uint8_t port) { return vhw::DeviceManager::instance().readPortWord(port); }
+    void write_port_word(uint8_t port, uint16_t value) { vhw::DeviceManager::instance().writePortWord(port, value); }
+    uint32_t read_port_dword(uint8_t port) { return vhw::DeviceManager::instance().readPortDWord(port); }
+    void write_port_dword(uint8_t port, uint32_t value) { vhw::DeviceManager::instance().writePortDWord(port, value); }
+
+private:
+    // CPU operation mode (32-bit or 64-bit)
+    CPUMode cpu_mode;
+
+    // Extended 64-bit register array (50 registers total)
+    std::vector<uint64_t> registers;
+
+    // Legacy 32-bit register compatibility layer
+    std::vector<uint32_t> legacy_registers;
+
+    std::vector<uint8_t> memory;
+    int arg_offset; // Offset for arguments
+    mutable uint32_t last_accessed_addr = static_cast<uint32_t>(-1);
+    uint32_t last_modified_addr = static_cast<uint32_t>(-1);
+
+    // Internal register synchronization
+    void sync_legacy_registers();
+    void sync_from_legacy_registers();
+
+    uint8_t readPort(uint8_t port);
+    void writePort(uint8_t port, uint8_t value);
+    std::string readPortString(uint8_t port, uint8_t maxLength = 255);
+    void writePortString(uint8_t port, const std::string& str);
 };