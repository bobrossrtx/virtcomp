--- conflicted
+++ resolved
@@ -83,21 +83,12 @@
     if (cpu.get_pc() + 2 < program.size()) {
         uint8_t reg1 = program[cpu.get_pc() + 1];
         uint8_t reg2 = program[cpu.get_pc() + 2];
-<<<<<<< HEAD
         Logger::instance().debug() << fmt::format("[PC=0x{:04X}]{:>6}[ADD] │ PC={} R{} += R{}", cpu.get_pc(), "", cpu.get_pc(), reg1, reg2) << std::endl;
         
         uint32_t before = cpu.get_registers()[reg1];
         uint32_t operand = cpu.get_registers()[reg2];
         uint32_t result = before + operand;
         
-=======
-        Logger::instance().debug() << fmt::format("[PC=0x{:04X}] [ADD] PC={} R{} += R{}", cpu.get_pc(), cpu.get_pc(), reg1, reg2) << std::endl;
-
-        uint32_t before = cpu.get_registers()[reg1];
-        uint32_t operand = cpu.get_registers()[reg2];
-        uint32_t result = before + operand;
-
->>>>>>> a069c498
         // Set carry flag if result overflows 32-bit
         uint32_t current_flags = cpu.get_flags();
         if (result < before) {
@@ -105,11 +96,7 @@
         } else {
             cpu.set_flags(current_flags & ~FLAG_CARRY);
         }
-<<<<<<< HEAD
         
-=======
-
->>>>>>> a069c498
         // Set overflow flag for signed arithmetic
         // Overflow occurs when:
         // - Adding two positive numbers results in a negative number
@@ -117,25 +104,15 @@
         bool sign_before = (static_cast<int32_t>(before) < 0);
         bool sign_operand = (static_cast<int32_t>(operand) < 0);
         bool sign_result = (static_cast<int32_t>(result) < 0);
-<<<<<<< HEAD
         
-=======
-
->>>>>>> a069c498
         if ((sign_before == sign_operand) && (sign_before != sign_result)) {
             cpu.set_flags(cpu.get_flags() | FLAG_OVERFLOW);
         } else {
             cpu.set_flags(cpu.get_flags() & ~FLAG_OVERFLOW);
         }
-<<<<<<< HEAD
         
         cpu.get_registers()[reg1] = result;
         Logger::instance().debug() << fmt::format("[PC=0x{:04X}]{:>6}[ADD] │ R{}: {} + {} = {} (carry={}, overflow={})", cpu.get_pc(), "", reg1, before, operand, result, (cpu.get_flags() & FLAG_CARRY) ? 1 : 0, (cpu.get_flags() & FLAG_OVERFLOW) ? 1 : 0) << std::endl;
-=======
-
-        cpu.get_registers()[reg1] = result;
-        Logger::instance().debug() << fmt::format("[PC=0x{:04X}] [ADD] R{}: {} + {} = {} (carry={}, overflow={})", cpu.get_pc(), reg1, before, operand, result, (cpu.get_flags() & FLAG_CARRY) ? 1 : 0, (cpu.get_flags() & FLAG_OVERFLOW) ? 1 : 0) << std::endl;
->>>>>>> a069c498
     }
     cpu.set_pc(cpu.get_pc() + 3);
     cpu.print_state("ADD");
@@ -609,17 +586,10 @@
     if (cpu.get_pc() + 2 < program.size()) {
         uint8_t reg = program[cpu.get_pc() + 1];
         uint8_t imm = program[cpu.get_pc() + 2];
-<<<<<<< HEAD
         Logger::instance().debug() << fmt::format("[PC=0x{:04X}]{:>1}[LOAD_IMM] │ PC=0x{:02X} reg={} imm=0x{:02X}", cpu.get_pc(), "", cpu.get_pc(), reg, imm) << std::endl;
         if (reg < cpu.get_registers().size()) {
             cpu.get_registers()[reg] = imm;
             Logger::instance().debug() << fmt::format("[PC=0x{:04X}]{:>1}[LOAD_IMM] │ Set R{} = 0x{:02X}", cpu.get_pc(), "", reg, imm) << std::endl;
-=======
-        Logger::instance().debug() << fmt::format("[PC=0x{:04X}] [LOAD_IMM] PC=0x{:02X} reg={} imm=0x{:02X}", cpu.get_pc(), cpu.get_pc(), reg, imm) << std::endl;
-        if (reg < cpu.get_registers().size()) {
-            cpu.get_registers()[reg] = imm;
-            Logger::instance().debug() << fmt::format("[PC=0x{:04X}] [LOAD_IMM] Set R{} = 0x{:02X}", cpu.get_pc(), reg, imm) << std::endl;
->>>>>>> a069c498
         }
         cpu.set_pc(cpu.get_pc() + 3);
     } else {
@@ -669,19 +639,11 @@
         if (reg1 < cpu.get_registers().size() && reg2 < cpu.get_registers().size()) {
             uint32_t before = cpu.get_registers()[reg1];
             uint32_t operand = cpu.get_registers()[reg2];
-<<<<<<< HEAD
             
             // Use 64-bit arithmetic to detect overflow
             uint64_t result64 = static_cast<uint64_t>(before) * static_cast<uint64_t>(operand);
             uint32_t result = static_cast<uint32_t>(result64);
             
-=======
-
-            // Use 64-bit arithmetic to detect overflow
-            uint64_t result64 = static_cast<uint64_t>(before) * static_cast<uint64_t>(operand);
-            uint32_t result = static_cast<uint32_t>(result64);
-
->>>>>>> a069c498
             // Set carry flag if result overflows 32-bit
             uint32_t current_flags = cpu.get_flags();
             if (result64 > UINT32_MAX) {
@@ -689,11 +651,7 @@
             } else {
                 cpu.set_flags(current_flags & ~FLAG_CARRY);
             }
-<<<<<<< HEAD
             
-=======
-
->>>>>>> a069c498
             // Set overflow flag for signed arithmetic
             // Check if signed multiplication overflows
             int64_t signed_result = static_cast<int64_t>(static_cast<int32_t>(before)) * static_cast<int64_t>(static_cast<int32_t>(operand));
@@ -702,15 +660,9 @@
             } else {
                 cpu.set_flags(cpu.get_flags() & ~FLAG_OVERFLOW);
             }
-<<<<<<< HEAD
             
             cpu.get_registers()[reg1] = result;
             Logger::instance().debug() << fmt::format("[PC=0x{:04X}]{:>6}[MUL] │ R{}: {} * {} = {} (carry={}, overflow={})", cpu.get_pc(), "", reg1, before, operand, result, (cpu.get_flags() & FLAG_CARRY) ? 1 : 0, (cpu.get_flags() & FLAG_OVERFLOW) ? 1 : 0) << std::endl;
-=======
-
-            cpu.get_registers()[reg1] = result;
-            Logger::instance().debug() << fmt::format("[PC=0x{:04X}] [MUL] R{}: {} * {} = {} (carry={}, overflow={})", cpu.get_pc(), reg1, before, operand, result, (cpu.get_flags() & FLAG_CARRY) ? 1 : 0, (cpu.get_flags() & FLAG_OVERFLOW) ? 1 : 0) << std::endl;
->>>>>>> a069c498
         }
         cpu.set_pc(cpu.get_pc() + 3);
     } else {
@@ -1104,11 +1056,7 @@
             uint32_t before = cpu.get_registers()[reg1];
             uint32_t operand = cpu.get_registers()[reg2];
             uint32_t result = before - operand;
-<<<<<<< HEAD
             
-=======
-
->>>>>>> a069c498
             // Set carry flag if underflow occurs (borrowing needed)
             uint32_t current_flags = cpu.get_flags();
             if (before < operand) {
@@ -1116,11 +1064,7 @@
             } else {
                 cpu.set_flags(current_flags & ~FLAG_CARRY);
             }
-<<<<<<< HEAD
             
-=======
-
->>>>>>> a069c498
             // Set overflow flag for signed arithmetic
             // Overflow occurs when:
             // - Subtracting a negative number from a positive number results in a negative number
@@ -1128,25 +1072,15 @@
             bool sign_before = (static_cast<int32_t>(before) < 0);
             bool sign_operand = (static_cast<int32_t>(operand) < 0);
             bool sign_result = (static_cast<int32_t>(result) < 0);
-<<<<<<< HEAD
             
-=======
-
->>>>>>> a069c498
             if ((sign_before != sign_operand) && (sign_before != sign_result)) {
                 cpu.set_flags(cpu.get_flags() | FLAG_OVERFLOW);
             } else {
                 cpu.set_flags(cpu.get_flags() & ~FLAG_OVERFLOW);
             }
-<<<<<<< HEAD
             
             cpu.get_registers()[reg1] = result;
             Logger::instance().debug() << fmt::format("[PC=0x{:04X}]{:>6}[SUB] │ R{}: {} - {} = {} (carry={}, overflow={})", cpu.get_pc(), "", reg1, before, operand, result, (cpu.get_flags() & FLAG_CARRY) ? 1 : 0, (cpu.get_flags() & FLAG_OVERFLOW) ? 1 : 0) << std::endl;
-=======
-
-            cpu.get_registers()[reg1] = result;
-            Logger::instance().debug() << fmt::format("[PC=0x{:04X}] [SUB] R{}: {} - {} = {} (carry={}, overflow={})", cpu.get_pc(), reg1, before, operand, result, (cpu.get_flags() & FLAG_CARRY) ? 1 : 0, (cpu.get_flags() & FLAG_OVERFLOW) ? 1 : 0) << std::endl;
->>>>>>> a069c498
         }
         cpu.set_pc(cpu.get_pc() + 3);
     } else {
@@ -1201,7 +1135,6 @@
 
     if (pc + 1 < program.size()) {
         uint8_t addr = program[pc + 1];
-<<<<<<< HEAD
         Logger::instance().debug() << fmt::format("[PC=0x{:04X}]{:>7}[JC] │ PC={} Checking carry flag", pc, "", pc) << std::endl;
 
         if (cpu.get_flags() & FLAG_CARRY) {
@@ -1209,15 +1142,6 @@
             cpu.set_pc(addr);
         } else {
             Logger::instance().debug() << fmt::format("[PC=0x{:04X}]{:>7}[JC] │ Carry flag clear, continuing", pc, "", pc) << std::endl;
-=======
-        Logger::instance().debug() << fmt::format("[PC=0x{:04X}] [JC] PC={} Checking carry flag", pc, pc) << std::endl;
-
-        if (cpu.get_flags() & FLAG_CARRY) {
-            Logger::instance().debug() << fmt::format("[PC=0x{:04X}] [JC] Carry flag set, jumping to address {}", pc, addr) << std::endl;
-            cpu.set_pc(addr);
-        } else {
-            Logger::instance().debug() << fmt::format("[PC=0x{:04X}] [JC] Carry flag clear, continuing", pc, pc) << std::endl;
->>>>>>> a069c498
             cpu.set_pc(pc + 2);
         }
     } else {
@@ -1233,7 +1157,6 @@
 
     if (pc + 1 < program.size()) {
         uint8_t addr = program[pc + 1];
-<<<<<<< HEAD
         Logger::instance().debug() << fmt::format("[PC=0x{:04X}]{:>6}[JNC] │ PC={} Checking carry flag", pc, "", pc) << std::endl;
 
         if (!(cpu.get_flags() & FLAG_CARRY)) {
@@ -1241,15 +1164,6 @@
             cpu.set_pc(addr);
         } else {
             Logger::instance().debug() << fmt::format("[PC=0x{:04X}]{:>6}[JNC] │ Carry flag set, continuing", pc, "", pc) << std::endl;
-=======
-        Logger::instance().debug() << fmt::format("[PC=0x{:04X}] [JNC] PC={} Checking carry flag", pc, pc) << std::endl;
-
-        if (!(cpu.get_flags() & FLAG_CARRY)) {
-            Logger::instance().debug() << fmt::format("[PC=0x{:04X}] [JNC] Carry flag clear, jumping to address {}", pc, addr) << std::endl;
-            cpu.set_pc(addr);
-        } else {
-            Logger::instance().debug() << fmt::format("[PC=0x{:04X}] [JNC] Carry flag set, continuing", pc, pc) << std::endl;
->>>>>>> a069c498
             cpu.set_pc(pc + 2);
         }
     } else {
@@ -1265,7 +1179,6 @@
 
     if (pc + 1 < program.size()) {
         uint8_t addr = program[pc + 1];
-<<<<<<< HEAD
         Logger::instance().debug() << fmt::format("[PC=0x{:04X}]{:>6}[JO] │ PC={} Checking overflow flag", pc, "", pc) << std::endl;
 
         if (cpu.get_flags() & FLAG_OVERFLOW) {
@@ -1273,15 +1186,6 @@
             cpu.set_pc(addr);
         } else {
             Logger::instance().debug() << fmt::format("[PC=0x{:04X}]{:>6}[JO] │ Overflow flag clear, continuing", pc, "", pc) << std::endl;
-=======
-        Logger::instance().debug() << fmt::format("[PC=0x{:04X}] [JO] PC={} Checking overflow flag", pc, pc) << std::endl;
-
-        if (cpu.get_flags() & FLAG_OVERFLOW) {
-            Logger::instance().debug() << fmt::format("[PC=0x{:04X}] [JO] Overflow flag set, jumping to address {}", pc, addr) << std::endl;
-            cpu.set_pc(addr);
-        } else {
-            Logger::instance().debug() << fmt::format("[PC=0x{:04X}] [JO] Overflow flag clear, continuing", pc, pc) << std::endl;
->>>>>>> a069c498
             cpu.set_pc(pc + 2);
         }
     } else {
@@ -1297,7 +1201,6 @@
 
     if (pc + 1 < program.size()) {
         uint8_t addr = program[pc + 1];
-<<<<<<< HEAD
         Logger::instance().debug() << fmt::format("[PC=0x{:04X}]{:>6}[JNO] │ PC={} Checking overflow flag", pc, "", pc) << std::endl;
 
         if (!(cpu.get_flags() & FLAG_OVERFLOW)) {
@@ -1305,15 +1208,6 @@
             cpu.set_pc(addr);
         } else {
             Logger::instance().debug() << fmt::format("[PC=0x{:04X}]{:>6}[JNO] │ Overflow flag set, continuing", pc, "", pc) << std::endl;
-=======
-        Logger::instance().debug() << fmt::format("[PC=0x{:04X}] [JNO] PC={} Checking overflow flag", pc, pc) << std::endl;
-
-        if (!(cpu.get_flags() & FLAG_OVERFLOW)) {
-            Logger::instance().debug() << fmt::format("[PC=0x{:04X}] [JNO] Overflow flag clear, jumping to address {}", pc, addr) << std::endl;
-            cpu.set_pc(addr);
-        } else {
-            Logger::instance().debug() << fmt::format("[PC=0x{:04X}] [JNO] Overflow flag set, continuing", pc, pc) << std::endl;
->>>>>>> a069c498
             cpu.set_pc(pc + 2);
         }
     } else {
@@ -1323,375 +1217,6 @@
     cpu.print_state("JNO");
 }
 
-<<<<<<< HEAD
-=======
-// Implementation for JG (Jump if Greater - signed)
-void handle_jg(CPU& cpu, const std::vector<uint8_t>& program, bool& running) {
-    if (cpu.get_pc() + 1 < program.size()) {
-        uint8_t addr = program[cpu.get_pc() + 1];
-        // JG: Jump if greater (NOT zero AND NOT sign)
-        // This means reg1 > reg2 from the last CMP
-        if (!(cpu.get_flags() & FLAG_ZERO) && !(cpu.get_flags() & FLAG_SIGN)) {
-            // Simple validation - check if address is within program bounds
-            if (addr >= program.size()) {
-                Logger::instance().error() << std::right << std::setw(23) << std::setfill(' ')
-                    << "Invalid jump address " << "│ (JG): "
-                    << static_cast<int>(addr) << " at PC=" << cpu.get_pc() << std::endl;
-                running = false;
-                return;
-            }
-            cpu.set_pc(addr);
-        } else {
-            cpu.set_pc(cpu.get_pc() + 2);
-        }
-    } else {
-        running = false;
-    }
-
-    cpu.print_state("JG");
-}
-
-// Implementation for JL (Jump if Less - signed)
-void handle_jl(CPU& cpu, const std::vector<uint8_t>& program, bool& running) {
-    if (cpu.get_pc() + 1 < program.size()) {
-        uint8_t addr = program[cpu.get_pc() + 1];
-        // JL: Jump if less (sign flag set AND NOT zero)
-        // This means reg1 < reg2 from the last CMP
-        if ((cpu.get_flags() & FLAG_SIGN) && !(cpu.get_flags() & FLAG_ZERO)) {
-            // Simple validation - check if address is within program bounds
-            if (addr >= program.size()) {
-                Logger::instance().error() << std::right << std::setw(23) << std::setfill(' ')
-                    << "Invalid jump address " << "│ (JL): "
-                    << static_cast<int>(addr) << " at PC=" << cpu.get_pc() << std::endl;
-                running = false;
-                return;
-            }
-            cpu.set_pc(addr);
-        } else {
-            cpu.set_pc(cpu.get_pc() + 2);
-        }
-    } else {
-        running = false;
-    }
-
-    cpu.print_state("JL");
-}
-
-// Implementation for JGE (Jump if Greater or Equal - signed)
-void handle_jge(CPU& cpu, const std::vector<uint8_t>& program, bool& running) {
-    if (cpu.get_pc() + 1 < program.size()) {
-        uint8_t addr = program[cpu.get_pc() + 1];
-        // JGE: Jump if greater or equal (NOT sign flag)
-        // This means reg1 >= reg2 from the last CMP
-        if (!(cpu.get_flags() & FLAG_SIGN)) {
-            // Simple validation - check if address is within program bounds
-            if (addr >= program.size()) {
-                Logger::instance().error() << std::right << std::setw(23) << std::setfill(' ')
-                    << "Invalid jump address " << "│ (JGE): "
-                    << static_cast<int>(addr) << " at PC=" << cpu.get_pc() << std::endl;
-                running = false;
-                return;
-            }
-            cpu.set_pc(addr);
-        } else {
-            cpu.set_pc(cpu.get_pc() + 2);
-        }
-    } else {
-        running = false;
-    }
-
-    cpu.print_state("JGE");
-}
-
-// Implementation for JLE (Jump if Less or Equal - signed)
-void handle_jle(CPU& cpu, const std::vector<uint8_t>& program, bool& running) {
-    if (cpu.get_pc() + 1 < program.size()) {
-        uint8_t addr = program[cpu.get_pc() + 1];
-        // JLE: Jump if less or equal (sign flag OR zero flag)
-        // This means reg1 <= reg2 from the last CMP
-        if ((cpu.get_flags() & FLAG_SIGN) || (cpu.get_flags() & FLAG_ZERO)) {
-            // Simple validation - check if address is within program bounds
-            if (addr >= program.size()) {
-                Logger::instance().error() << std::right << std::setw(23) << std::setfill(' ')
-                    << "Invalid jump address " << "│ (JLE): "
-                    << static_cast<int>(addr) << " at PC=" << cpu.get_pc() << std::endl;
-                running = false;
-                return;
-            }
-            cpu.set_pc(addr);
-        } else {
-            cpu.set_pc(cpu.get_pc() + 2);
-        }
-    } else {
-        running = false;
-    }
-
-    cpu.print_state("JLE");
-}
-
-// ========================================
-// Extended 64-bit Register Operations
-// ========================================
-
-// Implementation for ADD64 - 64-bit addition
-void handle_add64(CPU& cpu, const std::vector<uint8_t>& program, [[maybe_unused]] bool& running) {
-    if (cpu.get_pc() + 2 < program.size()) {
-        uint8_t reg1_idx = program[cpu.get_pc() + 1];
-        uint8_t reg2_idx = program[cpu.get_pc() + 2];
-
-        Register reg1 = static_cast<Register>(reg1_idx);
-        Register reg2 = static_cast<Register>(reg2_idx);
-
-        // Determine effective operation based on CPU mode
-        std::string mode_suffix = cpu.is_64bit_mode() ? "64" : "32";
-        Logger::instance().debug() << fmt::format("[PC=0x{:04X}] [ADD{}] PC={} {} += {} (mode: {}-bit)",
-            cpu.get_pc(), mode_suffix, cpu.get_pc(),
-            cpu.get_register_name(reg1), cpu.get_register_name(reg2),
-            cpu.is_64bit_mode() ? 64 : 32) << std::endl;
-
-        uint64_t before = cpu.get_register_mode_aware(reg1);
-        uint64_t operand = cpu.get_register_mode_aware(reg2);
-        uint64_t result = before + operand;
-
-        // Mode-aware overflow detection
-        uint32_t current_flags = cpu.get_flags();
-        if (cpu.is_64bit_mode()) {
-            // 64-bit overflow check
-            if (result < before) {
-                cpu.set_flags(current_flags | FLAG_CARRY);
-            } else {
-                cpu.set_flags(current_flags & ~FLAG_CARRY);
-            }
-
-            // Set overflow flag for signed 64-bit arithmetic
-            bool sign_before = (static_cast<int64_t>(before) < 0);
-            bool sign_operand = (static_cast<int64_t>(operand) < 0);
-            bool sign_result = (static_cast<int64_t>(result) < 0);
-
-            if ((sign_before == sign_operand) && (sign_before != sign_result)) {
-                cpu.set_flags(cpu.get_flags() | FLAG_OVERFLOW);
-            } else {
-                cpu.set_flags(cpu.get_flags() & ~FLAG_OVERFLOW);
-            }
-        } else {
-            // 32-bit overflow check (truncate to 32-bit for comparison)
-            uint32_t result32 = static_cast<uint32_t>(result);
-            uint32_t before32 = static_cast<uint32_t>(before);
-            if (result32 < before32) {
-                cpu.set_flags(current_flags | FLAG_CARRY);
-            } else {
-                cpu.set_flags(current_flags & ~FLAG_CARRY);
-            }
-
-            // Set overflow flag for signed 32-bit arithmetic
-            bool sign_before = (static_cast<int32_t>(before32) < 0);
-            bool sign_operand = (static_cast<int32_t>(static_cast<uint32_t>(operand)) < 0);
-            bool sign_result = (static_cast<int32_t>(result32) < 0);
-
-            if ((sign_before == sign_operand) && (sign_before != sign_result)) {
-                cpu.set_flags(cpu.get_flags() | FLAG_OVERFLOW);
-            } else {
-                cpu.set_flags(cpu.get_flags() & ~FLAG_OVERFLOW);
-            }
-        }
-
-        cpu.set_register_mode_aware(reg1, result);
-        Logger::instance().debug() << fmt::format("[PC=0x{:04X}] [ADD{}] {}: {} + {} = {} (carry={}, overflow={})",
-            cpu.get_pc(), mode_suffix, cpu.get_register_name(reg1), before, operand, result,
-            (cpu.get_flags() & FLAG_CARRY) ? 1 : 0, (cpu.get_flags() & FLAG_OVERFLOW) ? 1 : 0) << std::endl;
-    }
-    cpu.set_pc(cpu.get_pc() + 3);
-    cpu.print_state("ADD64");
-}
-
-// Implementation for SUB64 - 64-bit subtraction
-void handle_sub64(CPU& cpu, const std::vector<uint8_t>& program, [[maybe_unused]] bool& running) {
-    if (cpu.get_pc() + 2 < program.size()) {
-        uint8_t reg1_idx = program[cpu.get_pc() + 1];
-        uint8_t reg2_idx = program[cpu.get_pc() + 2];
-
-        Register reg1 = static_cast<Register>(reg1_idx);
-        Register reg2 = static_cast<Register>(reg2_idx);
-
-        uint64_t before = cpu.get_register_64(reg1);
-        uint64_t operand = cpu.get_register_64(reg2);
-        uint64_t result = before - operand;
-
-        // Set carry flag if result underflows (borrow needed)
-        uint32_t current_flags = cpu.get_flags();
-        if (before < operand) {
-            cpu.set_flags(current_flags | FLAG_CARRY);
-        } else {
-            cpu.set_flags(current_flags & ~FLAG_CARRY);
-        }
-
-        cpu.set_register_64(reg1, result);
-        Logger::instance().debug() << fmt::format("[PC=0x{:04X}] [SUB64] {}: {} - {} = {}",
-            cpu.get_pc(), cpu.get_register_name(reg1), before, operand, result) << std::endl;
-    }
-    cpu.set_pc(cpu.get_pc() + 3);
-    cpu.print_state("SUB64");
-}
-
-// Implementation for MOV64 - 64-bit move
-void handle_mov64(CPU& cpu, const std::vector<uint8_t>& program, [[maybe_unused]] bool& running) {
-    if (cpu.get_pc() + 2 < program.size()) {
-        uint8_t reg1_idx = program[cpu.get_pc() + 1];
-        uint8_t reg2_idx = program[cpu.get_pc() + 2];
-
-        Register reg1 = static_cast<Register>(reg1_idx);
-        Register reg2 = static_cast<Register>(reg2_idx);
-
-        uint64_t value = cpu.get_register_64(reg2);
-        cpu.set_register_64(reg1, value);
-
-        Logger::instance().debug() << fmt::format("[PC=0x{:04X}] [MOV64] {} = {} ({})",
-            cpu.get_pc(), cpu.get_register_name(reg1), cpu.get_register_name(reg2), value) << std::endl;
-    }
-    cpu.set_pc(cpu.get_pc() + 3);
-    cpu.print_state("MOV64");
-}
-
-// Implementation for LOAD_IMM64 - Load 64-bit immediate
-void handle_load_imm64(CPU& cpu, const std::vector<uint8_t>& program, [[maybe_unused]] bool& running) {
-    if (cpu.get_pc() + 9 < program.size()) { // 1 + 1 + 8 bytes
-        uint8_t reg_idx = program[cpu.get_pc() + 1];
-        Register reg = static_cast<Register>(reg_idx);
-
-        // Read 64-bit immediate value (little-endian)
-        uint64_t imm = 0;
-        for (int i = 0; i < 8; ++i) {
-            imm |= static_cast<uint64_t>(program[cpu.get_pc() + 2 + i]) << (i * 8);
-        }
-
-        cpu.set_register_64(reg, imm);
-        Logger::instance().debug() << fmt::format("[PC=0x{:04X}] [LOAD_IMM64] {} = {}",
-            cpu.get_pc(), cpu.get_register_name(reg), imm) << std::endl;
-
-        cpu.set_pc(cpu.get_pc() + 10); // opcode + reg + 8-byte immediate
-    } else {
-        running = false;
-    }
-    cpu.print_state("LOAD_IMM64");
-}
-
-// Implementation for MOVEX - Extended register move (access R8-R15)
-void handle_movex(CPU& cpu, const std::vector<uint8_t>& program, [[maybe_unused]] bool& running) {
-    if (cpu.get_pc() + 2 < program.size()) {
-        uint8_t reg1_idx = program[cpu.get_pc() + 1];
-        uint8_t reg2_idx = program[cpu.get_pc() + 2];
-
-        Register reg1 = static_cast<Register>(reg1_idx);
-        Register reg2 = static_cast<Register>(reg2_idx);
-
-        // Validate extended register range (can access any of the 50 registers)
-        if (cpu.is_valid_register(reg1) && cpu.is_valid_register(reg2)) {
-            uint64_t value = cpu.get_register_64(reg2);
-            cpu.set_register_64(reg1, value);
-
-            Logger::instance().debug() << fmt::format("[PC=0x{:04X}] [MOVEX] {} = {} ({})",
-                cpu.get_pc(), cpu.get_register_name(reg1), cpu.get_register_name(reg2), value) << std::endl;
-        } else {
-            Logger::instance().error() << fmt::format("Invalid register in MOVEX: reg1={}, reg2={}", reg1_idx, reg2_idx) << std::endl;
-            running = false;
-        }
-    }
-    cpu.set_pc(cpu.get_pc() + 3);
-    cpu.print_state("MOVEX");
-}
-
-// Implementation for ADDEX - Extended register add (access R8-R15)
-void handle_addex(CPU& cpu, const std::vector<uint8_t>& program, [[maybe_unused]] bool& running) {
-    if (cpu.get_pc() + 2 < program.size()) {
-        uint8_t reg1_idx = program[cpu.get_pc() + 1];
-        uint8_t reg2_idx = program[cpu.get_pc() + 2];
-
-        Register reg1 = static_cast<Register>(reg1_idx);
-        Register reg2 = static_cast<Register>(reg2_idx);
-
-        // Validate extended register range
-        if (cpu.is_valid_register(reg1) && cpu.is_valid_register(reg2)) {
-            uint64_t before = cpu.get_register_64(reg1);
-            uint64_t operand = cpu.get_register_64(reg2);
-            uint64_t result = before + operand;
-
-            // Set carry flag if result overflows 64-bit
-            uint32_t current_flags = cpu.get_flags();
-            if (result < before) {
-                cpu.set_flags(current_flags | FLAG_CARRY);
-            } else {
-                cpu.set_flags(current_flags & ~FLAG_CARRY);
-            }
-
-            cpu.set_register_64(reg1, result);
-            Logger::instance().debug() << fmt::format("[PC=0x{:04X}] [ADDEX] {} += {} = {}",
-                cpu.get_pc(), cpu.get_register_name(reg1), cpu.get_register_name(reg2), result) << std::endl;
-        } else {
-            Logger::instance().error() << fmt::format("Invalid register in ADDEX: reg1={}, reg2={}", reg1_idx, reg2_idx) << std::endl;
-            running = false;
-        }
-    }
-    cpu.set_pc(cpu.get_pc() + 3);
-    cpu.print_state("ADDEX");
-}
-
-// Mode Control Operations Implementation
-
-// Implementation for MODE32 opcode - Switch to 32-bit mode
-void handle_mode32(CPU& cpu, [[maybe_unused]] const std::vector<uint8_t>& program, [[maybe_unused]] bool& running) {
-    Logger::instance().debug() << fmt::format("[PC=0x{:04X}] [MODE32] Switching CPU to 32-bit mode", cpu.get_pc()) << std::endl;
-
-    cpu.set_cpu_mode(CPUMode::MODE_32BIT);
-
-    // Set mode flag in RFLAGS (bit 21 is used for mode indication)
-    uint32_t flags = cpu.get_flags();
-    cpu.set_flags(flags & ~(1 << 21)); // Clear bit 21 for 32-bit mode
-
-    cpu.set_pc(cpu.get_pc() + 1);
-    cpu.print_state("MODE32");
-}
-
-// Implementation for MODE64 opcode - Switch to 64-bit mode
-void handle_mode64(CPU& cpu, [[maybe_unused]] const std::vector<uint8_t>& program, [[maybe_unused]] bool& running) {
-    Logger::instance().debug() << fmt::format("[PC=0x{:04X}] [MODE64] Switching CPU to 64-bit mode", cpu.get_pc()) << std::endl;
-
-    cpu.set_cpu_mode(CPUMode::MODE_64BIT);
-
-    // Set mode flag in RFLAGS (bit 21 is used for mode indication)
-    uint32_t flags = cpu.get_flags();
-    cpu.set_flags(flags | (1 << 21)); // Set bit 21 for 64-bit mode
-
-    cpu.set_pc(cpu.get_pc() + 1);
-    cpu.print_state("MODE64");
-}
-
-// Implementation for MODECMP opcode - Compare current CPU mode
-void handle_modecmp(CPU& cpu, const std::vector<uint8_t>& program, [[maybe_unused]] bool& running) {
-    if (cpu.get_pc() + 1 < program.size()) {
-        uint8_t mode_value = program[cpu.get_pc() + 1]; // 0 = 32-bit, 1 = 64-bit
-        CPUMode target_mode = static_cast<CPUMode>(mode_value);
-
-        Logger::instance().debug() << fmt::format("[PC=0x{:04X}] [MODECMP] Comparing current mode ({}-bit) with target ({}-bit)",
-            cpu.get_pc(),
-            cpu.is_64bit_mode() ? 64 : 32,
-            (target_mode == CPUMode::MODE_64BIT) ? 64 : 32) << std::endl;
-
-        // Set zero flag if modes match
-        uint32_t flags = cpu.get_flags();
-        if (cpu.get_cpu_mode() == target_mode) {
-            cpu.set_flags(flags | FLAG_ZERO);
-        } else {
-            cpu.set_flags(flags & ~FLAG_ZERO);
-        }
-
-        cpu.set_pc(cpu.get_pc() + 2);
-    } else {
-        cpu.set_pc(cpu.get_pc() + 1);
-    }
-    cpu.print_state("MODECMP");
-}
-
->>>>>>> a069c498
 // Dispatcher function (copied from opcode_dispatcher.cpp)
 void dispatch_opcode(CPU& cpu, const std::vector<uint8_t>& program, bool& running) {
     if (cpu.get_pc() >= program.size()) {
@@ -1756,21 +1281,6 @@
         case Opcode::JNO:
             handle_jno(cpu, program, running);
             break;
-<<<<<<< HEAD
-=======
-        case Opcode::JG:
-            handle_jg(cpu, program, running);
-            break;
-        case Opcode::JL:
-            handle_jl(cpu, program, running);
-            break;
-        case Opcode::JGE:
-            handle_jge(cpu, program, running);
-            break;
-        case Opcode::JLE:
-            handle_jle(cpu, program, running);
-            break;
->>>>>>> a069c498
         case Opcode::LOAD:
             handle_load(cpu, program, running);
             break;
